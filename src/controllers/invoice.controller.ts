--- conflicted
+++ resolved
@@ -6,10 +6,6 @@
   updateInvoiceByIdService,
   deleteInvoiceByIdService,
 } from '@services/invoice.service';
-<<<<<<< HEAD
-import { ZodError } from 'zod';
-=======
->>>>>>> c5b3b854
 import { parseZodError, ResponseHelper } from '@utils/ResponseHelper';
 import {
   invoiceWithDetailsRequestSchema,
@@ -19,161 +15,50 @@
 import { createLogService } from '@services/log.service';
 import { ZodError } from 'zod';
 
-<<<<<<< HEAD
-/**
- * @openapi
- * /invoices:
- *   post:
- *     summary: Create a new invoice
- *     tags:
- *       - Invoices
- *     requestBody:
- *       required: true
- *       content:
- *         application/json:
- *           schema:
- *             type: object
- *             properties:
- *               invoice_number:
- *                 type: string
- *                 example: "3"
- *               issue_date:
- *                 type: string
- *                 format: date
- *                 example: "2025-02-13"
- *               due_date:
- *                 type: string
- *                 format: date
- *                 example: "2025-02-13"
- *               tax_rate:
- *                 type: number
- *                 format: float
- *                 example: 0.2
- *               tax_invoice_number:
- *                 type: string
- *                 example: "123412341234"
- *               client_id:
- *                 type: string
- *                 example: "ac2d978d-ffe3-48b7-9ab8-2d81c44e6484"
- *               invoice_details:
- *                 type: array
- *                 items:
- *                   type: object
- *                   properties:
- *                     transaction_note:
- *                       type: string
- *                       example: "Chonry 1 Mei - 15 Mei 2023"
- *                     delivery_count:
- *                       type: integer
- *                       example: 20234
- *                     price_per_delivery:
- *                       type: number
- *                       format: float
- *                       example: 24
- *     responses:
- *       201:
- *         description: Invoice successfully created
- *         content:
- *           application/json:
- *             schema:
- *               type: object
- *               properties:
- *                 message:
- *                   type: string
- *                   example: Data successfully created
- *                 invoice:
- *                   type: object
- *                   properties:
- *                     id:
- *                       type: integer
- *                       example: 1
- *                     invoice_number:
- *                       type: string
- *                       example: "3"
- *                     issue_date:
- *                       type: string
- *                       format: date
- *                       example: "2025-02-13"
- *                     due_date:
- *                       type: string
- *                       format: date
- *                       example: "2025-02-13"
- *                     tax_rate:
- *                       type: number
- *                       format: float
- *                       example: 0.2
- *                     tax_invoice_number:
- *                       type: string
- *                       example: "123412341234"
- *                     client_id:
- *                       type: string
- *                       example: "ac2d978d-ffe3-48b7-9ab8-2d81c44e6484"
- *                     invoice_details:
- *                       type: array
- *                       items:
- *                         type: object
- *                         properties:
- *                           transaction_note:
- *                             type: string
- *                             example: "Chonry 1 Mei - 15 Mei 2023"
- *                           delivery_count:
- *                             type: integer
- *                             example: 20234
- *                           price_per_delivery:
- *                             type: number
- *                             format: float
- *                             example: 24
- *       400:
- *         description: Invalid input parameters
- *         content:
- *           application/json:
- *             schema:
- *               type: object
- *               properties:
- *                 error:
- *                   type: string
- *                   example: Invalid parameters
- *       500:
- *         description: Internal server error
- *         content:
- *           application/json:
- *             schema:
- *               type: object
- *               properties:
- *                 error:
- *                   type: string
- *                   example: Internal server error
- */
-=======
 export const getAllInvoiceController = async (req: Request, res: Response): Promise<void> => {
-  let logData: LogRequestSchema = {ip: req.ip || 'unknown', access_token: req.cookies['accessToken'], method: req.method as 'GET' | 'POST' | 'PUT' | 'DELETE', endpoint: req.originalUrl, payload: req.body, status: '' as 'SUCCESS' | 'ERROR', status_message: ''};
+  let logData: LogRequestSchema = {
+    ip: req.ip || 'unknown',
+    access_token: req.cookies['accessToken'],
+    method: req.method as 'GET' | 'POST' | 'PUT' | 'DELETE',
+    endpoint: req.originalUrl,
+    payload: req.body,
+    status: '' as 'SUCCESS' | 'ERROR',
+    status_message: '',
+  };
   try {
     const invoices = await getAllInvoiceService();
-    
+
     logData = { ...logData, status: 'SUCCESS', status_message: 'Data successfully retrieved' };
     await createLogService(logData);
 
-    return ResponseHelper(res, 'success', 200,  'Data successfully retrieved', invoices);
-  } catch (error) {
-    if (error instanceof ZodError) {
-      logData = { ...logData, status: 'ERROR', status_message: 'Invalid parameters' };
-      await createLogService(logData);
-
-      const formattedError = parseZodError(error);
-      return ResponseHelper(res, 'error', 400,  'Invalid parameters', formattedError);
-    } else {
-      logData = { ...logData, status: 'ERROR', status_message: 'Internal server error' };
-      await createLogService(logData);
-      
-      const errorMessage = error instanceof Error ? error.message : 'Internal server error';
-      return ResponseHelper(res, 'error', 500,  'Internal server error', { error: errorMessage });
-    }
-  }
-};
-
->>>>>>> c5b3b854
+    return ResponseHelper(res, 'success', 200, 'Data successfully retrieved', invoices);
+  } catch (error) {
+    if (error instanceof ZodError) {
+      logData = { ...logData, status: 'ERROR', status_message: 'Invalid parameters' };
+      await createLogService(logData);
+
+      const formattedError = parseZodError(error);
+      return ResponseHelper(res, 'error', 400, 'Invalid parameters', formattedError);
+    } else {
+      logData = { ...logData, status: 'ERROR', status_message: 'Internal server error' };
+      await createLogService(logData);
+
+      const errorMessage = error instanceof Error ? error.message : 'Internal server error';
+      return ResponseHelper(res, 'error', 500, 'Internal server error', { error: errorMessage });
+    }
+  }
+};
+
 export const createInvoiceController = async (req: Request, res: Response): Promise<void> => {
-  let logData: LogRequestSchema = {ip: req.ip || 'unknown', access_token: req.cookies['accessToken'], method: req.method as 'GET' | 'POST' | 'PUT' | 'DELETE', endpoint: req.originalUrl, payload: req.body, status: '' as 'SUCCESS' | 'ERROR', status_message: ''};
+  let logData: LogRequestSchema = {
+    ip: req.ip || 'unknown',
+    access_token: req.cookies['accessToken'],
+    method: req.method as 'GET' | 'POST' | 'PUT' | 'DELETE',
+    endpoint: req.originalUrl,
+    payload: req.body,
+    status: '' as 'SUCCESS' | 'ERROR',
+    status_message: '',
+  };
   try {
     const validate = await invoiceWithDetailsRequestSchema.safeParseAsync(req.body);
 
@@ -182,133 +67,94 @@
       await createLogService(logData);
 
       const parsed = parseZodError(validate.error);
-<<<<<<< HEAD
       return ResponseHelper(res, 'error', 400, 'Invalid parameters', parsed);
     }
 
     const invoice = await createInvoiceService(validate.data);
-    ResponseHelper(res, 'success', 201, 'Data successfully created', invoice);
-  } catch (error) {
-    if (error instanceof ZodError) {
-      const formattedError = parseZodError(error);
-      ResponseHelper(res, 'error', 400, 'Invalid parameters', formattedError);
-      return;
-    } else {
-      const errorMessage = error instanceof Error ? error.message : 'Internal server error';
-      ResponseHelper(res, 'error', 500, 'Internal server error', { error: errorMessage });
-      return;
-    }
-  }
-};
-
-export const getAllInvoiceController = async (req: Request, res: Response): Promise<void> => {
-  try {
-    const invoices = await getAllInvoiceService();
-    ResponseHelper(res, 'success', 200, 'Data successfully retrieved', invoices);
-  } catch (error) {
-    if (error instanceof ZodError) {
-      const formattedError = parseZodError(error);
-      ResponseHelper(res, 'error', 400, 'Invalid parameters', formattedError);
-      return;
-    } else {
-      const errorMessage = error instanceof Error ? error.message : 'Internal server error';
-      ResponseHelper(res, 'error', 500, 'Internal server error', { error: errorMessage });
-      return;
-=======
-      return ResponseHelper(res, 'error', 400,  'Invalid parameters', parsed);
-    }
-
-    const invoice = await createInvoiceService(validate.data);
-    
+
     logData = { ...logData, status: 'SUCCESS', status_message: 'Data successfully created' };
     await createLogService(logData);
 
-    return ResponseHelper(res, 'success', 201,  'Data successfully created', invoice);
-  } catch (error) {
-    if (error instanceof ZodError) {
-      logData = { ...logData, status: 'ERROR', status_message: 'Invalid parameters' };
-      await createLogService(logData);
-
-      const formattedError = parseZodError(error);
-      return ResponseHelper(res, 'error', 400,  'Invalid parameters', formattedError);
-    } else {
-      logData = { ...logData, status: 'ERROR', status_message: 'Internal server error' };
-      await createLogService(logData);
-      
-      const errorMessage = error instanceof Error ? error.message : 'Internal server error';
-      return ResponseHelper(res, 'error', 500,  'Internal server error', { error: errorMessage });
->>>>>>> c5b3b854
+    return ResponseHelper(res, 'success', 201, 'Data successfully created', invoice);
+  } catch (error) {
+    if (error instanceof ZodError) {
+      logData = { ...logData, status: 'ERROR', status_message: 'Invalid parameters' };
+      await createLogService(logData);
+
+      const formattedError = parseZodError(error);
+      return ResponseHelper(res, 'error', 400, 'Invalid parameters', formattedError);
+    } else {
+      logData = { ...logData, status: 'ERROR', status_message: 'Internal server error' };
+      await createLogService(logData);
+
+      const errorMessage = error instanceof Error ? error.message : 'Internal server error';
+      return ResponseHelper(res, 'error', 500, 'Internal server error', { error: errorMessage });
     }
   }
 };
 
 export const getInvoiceByIdController = async (req: Request, res: Response): Promise<void> => {
-  let logData: LogRequestSchema = {ip: req.ip || 'unknown', access_token: req.cookies['accessToken'], method: req.method as 'GET' | 'POST' | 'PUT' | 'DELETE', endpoint: req.originalUrl, payload: req.body, status: '' as 'SUCCESS' | 'ERROR', status_message: ''};
+  let logData: LogRequestSchema = {
+    ip: req.ip || 'unknown',
+    access_token: req.cookies['accessToken'],
+    method: req.method as 'GET' | 'POST' | 'PUT' | 'DELETE',
+    endpoint: req.originalUrl,
+    payload: req.body,
+    status: '' as 'SUCCESS' | 'ERROR',
+    status_message: '',
+  };
   try {
     const invoice_id = req.params.id;
 
     if (!invoice_id) {
-<<<<<<< HEAD
-=======
-      logData = { ...logData, status: 'ERROR', status_message: 'Invalid parameters' };
-      await createLogService(logData);
-
->>>>>>> c5b3b854
+      logData = { ...logData, status: 'ERROR', status_message: 'Invalid parameters' };
+      await createLogService(logData);
+
       return ResponseHelper(res, 'error', 400, 'Invalid parameters', {
         message: 'Invoice ID is required',
       });
     }
 
     const invoice = await getInvoiceByIdService(invoice_id);
-<<<<<<< HEAD
-    ResponseHelper(res, 'success', 200, 'Data successfully retrieved', invoice);
-    return;
-  } catch (error) {
-    const errorMessage = error instanceof Error ? error.message : 'Internal server error';
-
-    if (errorMessage === 'Invoice tidak ditemukan') {
-      ResponseHelper(res, 'error', 404, 'Data not found', { error: errorMessage });
-      return;
-    }
-
-    ResponseHelper(res, 'error', 500, 'Internal server error', { error: errorMessage });
-    return;
-=======
-    
+
     logData = { ...logData, status: 'SUCCESS', status_message: 'Data successfully retrieved' };
     await createLogService(logData);
 
-    return ResponseHelper(res, 'success', 200,  'Data successfully retrieved', invoice);
-  } catch (error) {
-    if (error instanceof ZodError) {
-      logData = { ...logData, status: 'ERROR', status_message: 'Invalid parameters' };
-      await createLogService(logData);
-
-      const formattedError = parseZodError(error);
-      return ResponseHelper(res, 'error', 400,  'Invalid parameters', formattedError);
-    } else {
-      logData = { ...logData, status: 'ERROR', status_message: 'Internal server error' };
-      await createLogService(logData);
-      
-      const errorMessage = error instanceof Error ? error.message : 'Internal server error';
-      return ResponseHelper(res, 'error', 500,  'Internal server error', { error: errorMessage });
-    }
->>>>>>> c5b3b854
+    return ResponseHelper(res, 'success', 200, 'Data successfully retrieved', invoice);
+  } catch (error) {
+    if (error instanceof ZodError) {
+      logData = { ...logData, status: 'ERROR', status_message: 'Invalid parameters' };
+      await createLogService(logData);
+
+      const formattedError = parseZodError(error);
+      return ResponseHelper(res, 'error', 400, 'Invalid parameters', formattedError);
+    } else {
+      logData = { ...logData, status: 'ERROR', status_message: 'Internal server error' };
+      await createLogService(logData);
+
+      const errorMessage = error instanceof Error ? error.message : 'Internal server error';
+      return ResponseHelper(res, 'error', 500, 'Internal server error', { error: errorMessage });
+    }
   }
 };
 
 export const updateInvoiceByIdController = async (req: Request, res: Response): Promise<void> => {
-  let logData: LogRequestSchema = {ip: req.ip || 'unknown', access_token: req.cookies['accessToken'], method: req.method as 'GET' | 'POST' | 'PUT' | 'DELETE', endpoint: req.originalUrl, payload: req.body, status: '' as 'SUCCESS' | 'ERROR', status_message: ''};
+  let logData: LogRequestSchema = {
+    ip: req.ip || 'unknown',
+    access_token: req.cookies['accessToken'],
+    method: req.method as 'GET' | 'POST' | 'PUT' | 'DELETE',
+    endpoint: req.originalUrl,
+    payload: req.body,
+    status: '' as 'SUCCESS' | 'ERROR',
+    status_message: '',
+  };
   try {
     const invoice_id = req.params.id;
 
     if (!invoice_id) {
-<<<<<<< HEAD
-=======
-      logData = { ...logData, status: 'ERROR', status_message: 'Invalid parameters' };
-      await createLogService(logData);
-            
->>>>>>> c5b3b854
+      logData = { ...logData, status: 'ERROR', status_message: 'Invalid parameters' };
+      await createLogService(logData);
+
       return ResponseHelper(res, 'error', 400, 'Invalid parameters', {
         message: 'Invoice ID is required',
       });
@@ -321,107 +167,73 @@
       await createLogService(logData);
 
       const parsed = parseZodError(validate.error);
-<<<<<<< HEAD
       return ResponseHelper(res, 'error', 400, 'Invalid parameters', parsed);
     }
 
     const invoice = await updateInvoiceByIdService(invoice_id, validate.data);
 
-    ResponseHelper(res, 'success', 200, 'Data Successfully updated', invoice);
-    return;
-  } catch (error) {
-    const errorMessage = error instanceof Error ? error.message : 'Internal server error';
-    ResponseHelper(res, 'error', 500, 'Internal server error', { error: errorMessage });
-    return;
-=======
-      return ResponseHelper(res, 'error', 400,  'Invalid parameters', parsed);
-    }
-
-    const invoice = await updateInvoiceByIdService(invoice_id, validate.data);
-    
     logData = { ...logData, status: 'SUCCESS', status_message: 'Data successfully updated' };
     await createLogService(logData);
 
-    return ResponseHelper(res, 'success', 200,  'Data Successfully updated', invoice);
-  } catch (error) {
-    if (error instanceof ZodError) {
-      logData = { ...logData, status: 'ERROR', status_message: 'Invalid parameters' };
-      await createLogService(logData);
-
-      const formattedError = parseZodError(error);
-      return ResponseHelper(res, 'error', 400,  'Invalid parameters', formattedError);
-    } else {
-      logData = { ...logData, status: 'ERROR', status_message: 'Internal server error' };
-      await createLogService(logData);
-      
-      const errorMessage = error instanceof Error ? error.message : 'Internal server error';
-      return ResponseHelper(res, 'error', 500,  'Internal server error', { error: errorMessage });
-    }
->>>>>>> c5b3b854
+    return ResponseHelper(res, 'success', 200, 'Data Successfully updated', invoice);
+  } catch (error) {
+    if (error instanceof ZodError) {
+      logData = { ...logData, status: 'ERROR', status_message: 'Invalid parameters' };
+      await createLogService(logData);
+
+      const formattedError = parseZodError(error);
+      return ResponseHelper(res, 'error', 400, 'Invalid parameters', formattedError);
+    } else {
+      logData = { ...logData, status: 'ERROR', status_message: 'Internal server error' };
+      await createLogService(logData);
+
+      const errorMessage = error instanceof Error ? error.message : 'Internal server error';
+      return ResponseHelper(res, 'error', 500, 'Internal server error', { error: errorMessage });
+    }
   }
 };
 
 export const deleteInvoiceByIdController = async (req: Request, res: Response): Promise<void> => {
-  let logData: LogRequestSchema = {ip: req.ip || 'unknown', access_token: req.cookies['accessToken'], method: req.method as 'GET' | 'POST' | 'PUT' | 'DELETE', endpoint: req.originalUrl, payload: req.body, status: '' as 'SUCCESS' | 'ERROR', status_message: ''};
+  let logData: LogRequestSchema = {
+    ip: req.ip || 'unknown',
+    access_token: req.cookies['accessToken'],
+    method: req.method as 'GET' | 'POST' | 'PUT' | 'DELETE',
+    endpoint: req.originalUrl,
+    payload: req.body,
+    status: '' as 'SUCCESS' | 'ERROR',
+    status_message: '',
+  };
   try {
     const invoice_id = req.params.id;
 
     if (!invoice_id) {
-<<<<<<< HEAD
-      ResponseHelper(res, 'error', 400, 'Invalid parameters', {
-        message: 'Invoice ID is required',
-      });
-      return;
-=======
       logData = { ...logData, status: 'ERROR', status_message: 'Invalid parameters' };
       await createLogService(logData);
 
       return ResponseHelper(res, 'error', 400, 'Invalid parameters', {
         message: 'Invoice ID is required',
       });
->>>>>>> c5b3b854
     }
 
     await deleteInvoiceByIdService(invoice_id);
 
-<<<<<<< HEAD
-    ResponseHelper(res, 'success', 204, 'Data successfully deleted', null);
-    return;
-  } catch (error) {
-    const errorMessage = error instanceof Error ? error.message : 'Internal server error';
-    ResponseHelper(res, 'error', 500, 'Internal server error', { error: errorMessage });
-    return;
-  }
-};
-
-export const getAllReceivableController = async (req: Request, res: Response): Promise<void> => {
-  try {
-    const invoices = await getAllInvoiceService();
-    ResponseHelper(res, 'success', 200, 'Data successfully retrieved', invoices);
-    return;
-  } catch (error) {
-    const errorMessage = error instanceof Error ? error.message : 'Internal server error';
-    ResponseHelper(res, 'error', 500, 'Internal server error', { error: errorMessage });
-    return;
-=======
     logData = { ...logData, status: 'SUCCESS', status_message: 'Data successfully deleted' };
     await createLogService(logData);
-    
-    return ResponseHelper(res, 'success', 204,  'Data successfully deleted', null);
-  } catch (error) {
-    if (error instanceof ZodError) {
-      logData = { ...logData, status: 'ERROR', status_message: 'Invalid parameters' };
-      await createLogService(logData);
-
-      const formattedError = parseZodError(error);
-      return ResponseHelper(res, 'error', 400,  'Invalid parameters', formattedError);
-    } else {
-      logData = { ...logData, status: 'ERROR', status_message: 'Internal server error' };
-      await createLogService(logData);
-      
-      const errorMessage = error instanceof Error ? error.message : 'Internal server error';
-      return ResponseHelper(res, 'error', 500,  'Internal server error', { error: errorMessage });
-    }
->>>>>>> c5b3b854
+
+    return ResponseHelper(res, 'success', 204, 'Data successfully deleted', null);
+  } catch (error) {
+    if (error instanceof ZodError) {
+      logData = { ...logData, status: 'ERROR', status_message: 'Invalid parameters' };
+      await createLogService(logData);
+
+      const formattedError = parseZodError(error);
+      return ResponseHelper(res, 'error', 400, 'Invalid parameters', formattedError);
+    } else {
+      logData = { ...logData, status: 'ERROR', status_message: 'Internal server error' };
+      await createLogService(logData);
+
+      const errorMessage = error instanceof Error ? error.message : 'Internal server error';
+      return ResponseHelper(res, 'error', 500, 'Internal server error', { error: errorMessage });
+    }
   }
 };