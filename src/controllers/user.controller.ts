import type { Request, Response } from 'express';
import {
  registerService,
  loginService,
  refreshTokenService,
  getAllUserService,
  getUserByIdService,
  editUserByIdService,
} from '@services/user.service';
import { createLogService } from '@services/log.service';
import { userRequestSchema, userLoginSchema } from '@models/user.model';
<<<<<<< HEAD
import { parseZodError, ResponseHelper } from '@utils/ResponseHelper';
=======
import type { LogRequestSchema } from '@models/log.model';
import { parseZodError, ResponseHelper } from 'src/utils/ResponseHelper';
import ms from 'ms';
>>>>>>> c5b3b854
import env from '@config/env';
import ms from 'ms';

export const registerController = async (req: Request, res: Response): Promise<void> => {
  let logData: LogRequestSchema = {ip: req.ip || 'unknown', access_token: req.cookies['accessToken'], method: req.method as 'GET' | 'POST' | 'PUT' | 'DELETE', endpoint: req.originalUrl, payload: req.body, status: '' as 'SUCCESS' | 'ERROR', status_message: ''};
  try {
    const validate = await userRequestSchema.safeParseAsync(req.body);

    if (!validate.success) {
      logData = {...logData, status: 'ERROR', status_message: 'Invalid parameters'};
      await createLogService(logData);
            
      const parsed = parseZodError(validate.error);
      ResponseHelper(res, 'error', 400, 'Invalid parameters', parsed);
      return;
    }

    await registerService(validate.data);

    logData = {...logData, status: 'SUCCESS', status_message: 'Data successfully created'};
    await createLogService(logData);
   
    ResponseHelper(res, 'success', 201, 'Data successfully created', null);
    return;
  } catch (error) {
    logData = {...logData, status: 'ERROR', status_message: 'Internal server error'};
    await createLogService(logData);

<<<<<<< HEAD
    ResponseHelper(res, 'error', 500, errorMessage, { error: errorMessage });
=======
    const errorMessage = error instanceof Error ? error.message : 'Internal server error';
    ResponseHelper(res, 'error', 500, 'Internal server error', { error: errorMessage });
>>>>>>> c5b3b854
    return;
  }
};

export const loginController = async (req: Request, res: Response): Promise<void> => {
  let logData: LogRequestSchema = {ip: req.ip || 'unknown', access_token: req.cookies['accessToken'], method: req.method as 'GET' | 'POST' | 'PUT' | 'DELETE', endpoint: req.originalUrl, payload: req.body, status: '' as 'SUCCESS' | 'ERROR', status_message: ''};
  try {
    const validate = await userLoginSchema.safeParseAsync(req.body);

    if (!validate.success) {
      logData = {...logData, status: 'ERROR', status_message: 'Invalid parameters'};
      await createLogService(logData);
      
      const parsed = parseZodError(validate.error);
      ResponseHelper(res, 'error', 400, 'Invalid parameters', parsed);
      return;
    }

    const { accessToken, refreshToken } = await loginService(validate.data);

    res.cookie('accessToken', accessToken, {
      httpOnly: true,
      // secure: env.NODE_ENV === 'production',
      secure: true,
      maxAge: ms(env.JWT_SECRET_ACCESS_LIFETIME as ms.StringValue),
      sameSite: 'none',
    });

    res.cookie('refreshToken', refreshToken, {
      httpOnly: true,
      // secure: env.NODE_ENV === 'production',
      secure: true,
      maxAge: ms(env.JWT_SECRET_REFRESH_LIFETIME as ms.StringValue),
      sameSite: 'none',
    });

    logData = {...logData, access_token: accessToken, status: 'SUCCESS', status_message: 'Succesful login'};
    await createLogService(logData);

    ResponseHelper(res, 'success', 200, 'Successfully Login', null);
    return;
  } catch (error) {
    logData = {...logData, status: 'ERROR', status_message: 'Internal server error'};
    await createLogService(logData);

    const errorMessage = error instanceof Error ? error.message : 'Internal server error';
    ResponseHelper(res, 'error', 500, 'Internal server error', { error: errorMessage });
    return;
  }
};

export const logoutController = async (_req: Request, res: Response): Promise<void> => {
  let logData: LogRequestSchema = {ip: _req.ip || 'unknown', access_token: _req.cookies['accessToken'], method: _req.method as 'GET' | 'POST' | 'PUT' | 'DELETE', endpoint: _req.originalUrl, payload: _req.body, status: '' as 'SUCCESS' | 'ERROR', status_message: ''};
  try {
    res.clearCookie('accessToken', {
      httpOnly: true,
      // secure: env.NODE_ENV === 'production',
      secure: true,
      sameSite: 'none',
    });

    res.clearCookie('refreshToken', {
      httpOnly: true,
      // secure: env.NODE_ENV === 'production',
      secure: true,
      sameSite: 'none',
    });

    logData = {...logData, status: 'SUCCESS', status_message: 'Successfully logged out'};
    await createLogService(logData);
    
    ResponseHelper(res, 'success', 204, 'Successfully logged out', null);
    return;
  } catch (error) {
    logData = {...logData, status: 'ERROR', status_message: 'Internal server error'};
    await createLogService(logData);

    const errorMessage = error instanceof Error ? error.message : 'Internal server error';
    ResponseHelper(res, 'error', 500, 'Internal server error', { error: errorMessage });
    return;
  }
};

export const refreshTokenController = async (req: Request, res: Response): Promise<void> => {
  let logData: LogRequestSchema = {ip: req.ip || 'unknown', access_token: req.cookies['accessToken'], method: req.method as 'GET' | 'POST' | 'PUT' | 'DELETE', endpoint: req.originalUrl, payload: req.body, status: '' as 'SUCCESS' | 'ERROR', status_message: ''};
  try {
    console.log('Masuk ke refresh token controller');
    const refreshToken = req.cookies['refreshToken'];

    if (!refreshToken) {
      logData = {...logData, status: 'ERROR', status_message: 'Access denied. Please log in first'};
      await createLogService(logData);

      ResponseHelper(res, 'error', 401, 'Access denied. Please log in first', null);
      return;
    }

    const newAccessToken = await refreshTokenService(refreshToken);

    res.cookie('accessToken', newAccessToken, {
      httpOnly: true,
      // secure: process.env.NODE_ENV === 'production',
      secure: true,
      maxAge: ms(env.JWT_SECRET_ACCESS_LIFETIME as ms.StringValue),
      sameSite: 'strict',
    });

    logData = {...logData, access_token: newAccessToken, status: 'SUCCESS', status_message: 'Data succesfully updated'};
    await createLogService(logData);
    
    ResponseHelper(res, 'success', 200, 'Data Successfully updated', null);
    return;
  } catch (error) {
    logData = {...logData, status: 'ERROR', status_message: 'Internal server error'};
    await createLogService(logData);

    const errorMessage = error instanceof Error ? error.message : 'Internal server error';
    ResponseHelper(res, 'error', 500, 'Internal server error', { error: errorMessage });
    return;
  }
};

export const profileController = async (req: Request, res: Response): Promise<void> => {
  if (!req.user) {
    ResponseHelper(res, 'error', 401, 'Internal server error', null);
    return;
  }

  const user = req.user;

  res.status(200).json({
    message: 'Autentikasi berhasil',
    data: user,
  });
  return;
};

export const getAllUserController = async (_req: Request, res: Response): Promise<void> => {
  let logData: LogRequestSchema = {ip: _req.ip || 'unknown', access_token: _req.cookies['accessToken'], method: _req.method as 'GET' | 'POST' | 'PUT' | 'DELETE', endpoint: _req.originalUrl, payload: _req.body, status: '' as 'SUCCESS' | 'ERROR', status_message: ''};
  try {
    const users = await getAllUserService();

    if (users.length === 0) {
      logData = {...logData, status: 'SUCCESS', status_message: 'No content to display'};
      await createLogService(logData);

      ResponseHelper(res, 'success', 404, 'Data not found', null);
      return;
    }

    logData = {...logData, status: 'SUCCESS', status_message: 'Data successfully retrieved'};
    await createLogService(logData);

    ResponseHelper(res, 'success', 200, 'Data successfully retrieved', users);
    return;
  } catch (error) {
    logData = {...logData, status: 'ERROR', status_message: 'Internal server error'};
    await createLogService(logData);

    const errorMessage = error instanceof Error ? error.message : 'Internal server error';
    ResponseHelper(res, 'error', 500, 'Internal server error', { error: errorMessage });
    return;
  }
};

export const getUserByIdController = async (req: Request, res: Response): Promise<void> => {
  let logData: LogRequestSchema = {ip: req.ip || 'unknown', access_token: req.cookies['accessToken'], method: req.method as 'GET' | 'POST' | 'PUT' | 'DELETE', endpoint: req.originalUrl, payload: req.body, status: '' as 'SUCCESS' | 'ERROR', status_message: ''};
  try {
    const userId = req.params.id;

    if (!userId) {
      logData = {...logData, status: 'ERROR', status_message: 'Invalid parameters'};
      await createLogService(logData);

      ResponseHelper(res, 'error', 400, 'Invalid parameters', null);
      return;
    }

    const user = await getUserByIdService(userId);

    if (!user) {
      logData = {...logData, status: 'ERROR', status_message: 'No content to display'};
      await createLogService(logData);

      ResponseHelper(res, 'error', 404, 'Data not found', null);
      return;
    }

    logData = {...logData, status: 'SUCCESS', status_message: 'Data successfully retrieved'};
    await createLogService(logData);

    ResponseHelper(res, 'success', 200, 'Data successfully retrieved', user);
    return;
  } catch (error) {
    logData = {...logData, status: 'ERROR', status_message: 'Internal server error'};
    await createLogService(logData);

    const errorMessage = error instanceof Error ? error.message : 'Internal server error';
    ResponseHelper(res, 'error', 500, 'Internal server error', { error: errorMessage });
    return;
  }
};

export const editUserByIdController = async (req: Request, res: Response): Promise<void> => {
  let logData: LogRequestSchema = {ip: req.ip || 'unknown', access_token: req.cookies['accessToken'], method: req.method as 'GET' | 'POST' | 'PUT' | 'DELETE', endpoint: req.originalUrl, payload: req.body, status: '' as 'SUCCESS' | 'ERROR', status_message: ''};
  try {
    const userId = req.params.id;

    if (!userId) {
      logData = {...logData, status: 'ERROR', status_message: 'Invalid parameters'};
      await createLogService(logData);

      ResponseHelper(res, 'error', 400, 'Invalid parameters', null);
      return;
    }

    const validate = await userRequestSchema.safeParseAsync(req.body);

    if (!validate.success) {
      logData = {...logData, status: 'ERROR', status_message: 'Invalid parameters'};
      await createLogService(logData);
      
      const parsed = parseZodError(validate.error);
      ResponseHelper(res, 'error', 400, 'Invalid parameters', parsed);
      return;
    }

    const updatedUser = await editUserByIdService(userId, validate.data);

    if (!updatedUser) {
      logData = {...logData, status: 'SUCCESS', status_message: 'No content to display'};
      await createLogService(logData);
            
      ResponseHelper(res, 'success', 404, 'No content to display', null);
      return;
    }

    logData = {...logData, status: 'SUCCESS', status_message: 'Data successfully updated'};
    await createLogService(logData);

    ResponseHelper(res, 'success', 200, 'Data Successfully updated', updatedUser);
    return;
  } catch (error) {
    logData = {...logData, status: 'ERROR', status_message: 'Internal server error'};
    await createLogService(logData);

    const errorMessage = error instanceof Error ? error.message : 'Internal server error';
    ResponseHelper(res, 'error', 500, 'Internal server error', { error: errorMessage });
    return;
  }
};

// export const deleteUserByIdController = async (req: Request, res: Response): Promise<void> => {
//   try {
//     const userId = req.params.id;

//     if (!userId) {
//       ResponseHelper(res, 'error', 400, 'Invalid parameters', null);
//       return;
//     }

//     const deletedUser = await deleteUserByIdService(userId);

//     if (!deletedUser) {
//       ResponseHelper(res, 'success', 404, 'No content to display', null);
//       return;
//     }

//     ResponseHelper(res, 'success', 204, 'Data successfully deleted', deletedUser);
//     return;
//   } catch (error) {
//     const errorMessage = error instanceof Error ? error.message : 'Internal server error';
//     ResponseHelper(res, 'error', 500, 'Internal server error', { error: errorMessage });
//     return;
//   }
// };<|MERGE_RESOLUTION|>--- conflicted
+++ resolved
@@ -9,25 +9,28 @@
 } from '@services/user.service';
 import { createLogService } from '@services/log.service';
 import { userRequestSchema, userLoginSchema } from '@models/user.model';
-<<<<<<< HEAD
+import type { LogRequestSchema } from '@models/log.model';
 import { parseZodError, ResponseHelper } from '@utils/ResponseHelper';
-=======
-import type { LogRequestSchema } from '@models/log.model';
-import { parseZodError, ResponseHelper } from 'src/utils/ResponseHelper';
-import ms from 'ms';
->>>>>>> c5b3b854
 import env from '@config/env';
 import ms from 'ms';
 
 export const registerController = async (req: Request, res: Response): Promise<void> => {
-  let logData: LogRequestSchema = {ip: req.ip || 'unknown', access_token: req.cookies['accessToken'], method: req.method as 'GET' | 'POST' | 'PUT' | 'DELETE', endpoint: req.originalUrl, payload: req.body, status: '' as 'SUCCESS' | 'ERROR', status_message: ''};
+  let logData: LogRequestSchema = {
+    ip: req.ip || 'unknown',
+    access_token: req.cookies['accessToken'],
+    method: req.method as 'GET' | 'POST' | 'PUT' | 'DELETE',
+    endpoint: req.originalUrl,
+    payload: req.body,
+    status: '' as 'SUCCESS' | 'ERROR',
+    status_message: '',
+  };
   try {
     const validate = await userRequestSchema.safeParseAsync(req.body);
 
     if (!validate.success) {
-      logData = {...logData, status: 'ERROR', status_message: 'Invalid parameters'};
-      await createLogService(logData);
-            
+      logData = { ...logData, status: 'ERROR', status_message: 'Invalid parameters' };
+      await createLogService(logData);
+
       const parsed = parseZodError(validate.error);
       ResponseHelper(res, 'error', 400, 'Invalid parameters', parsed);
       return;
@@ -35,34 +38,38 @@
 
     await registerService(validate.data);
 
-    logData = {...logData, status: 'SUCCESS', status_message: 'Data successfully created'};
-    await createLogService(logData);
-   
+    logData = { ...logData, status: 'SUCCESS', status_message: 'Data successfully created' };
+    await createLogService(logData);
+
     ResponseHelper(res, 'success', 201, 'Data successfully created', null);
     return;
   } catch (error) {
-    logData = {...logData, status: 'ERROR', status_message: 'Internal server error'};
-    await createLogService(logData);
-
-<<<<<<< HEAD
-    ResponseHelper(res, 'error', 500, errorMessage, { error: errorMessage });
-=======
-    const errorMessage = error instanceof Error ? error.message : 'Internal server error';
-    ResponseHelper(res, 'error', 500, 'Internal server error', { error: errorMessage });
->>>>>>> c5b3b854
+    logData = { ...logData, status: 'ERROR', status_message: 'Internal server error' };
+    await createLogService(logData);
+
+    const errorMessage = error instanceof Error ? error.message : 'Internal server error';
+    ResponseHelper(res, 'error', 500, 'Internal server error', { error: errorMessage });
     return;
   }
 };
 
 export const loginController = async (req: Request, res: Response): Promise<void> => {
-  let logData: LogRequestSchema = {ip: req.ip || 'unknown', access_token: req.cookies['accessToken'], method: req.method as 'GET' | 'POST' | 'PUT' | 'DELETE', endpoint: req.originalUrl, payload: req.body, status: '' as 'SUCCESS' | 'ERROR', status_message: ''};
+  let logData: LogRequestSchema = {
+    ip: req.ip || 'unknown',
+    access_token: req.cookies['accessToken'],
+    method: req.method as 'GET' | 'POST' | 'PUT' | 'DELETE',
+    endpoint: req.originalUrl,
+    payload: req.body,
+    status: '' as 'SUCCESS' | 'ERROR',
+    status_message: '',
+  };
   try {
     const validate = await userLoginSchema.safeParseAsync(req.body);
 
     if (!validate.success) {
-      logData = {...logData, status: 'ERROR', status_message: 'Invalid parameters'};
-      await createLogService(logData);
-      
+      logData = { ...logData, status: 'ERROR', status_message: 'Invalid parameters' };
+      await createLogService(logData);
+
       const parsed = parseZodError(validate.error);
       ResponseHelper(res, 'error', 400, 'Invalid parameters', parsed);
       return;
@@ -86,13 +93,18 @@
       sameSite: 'none',
     });
 
-    logData = {...logData, access_token: accessToken, status: 'SUCCESS', status_message: 'Succesful login'};
+    logData = {
+      ...logData,
+      access_token: accessToken,
+      status: 'SUCCESS',
+      status_message: 'Succesful login',
+    };
     await createLogService(logData);
 
     ResponseHelper(res, 'success', 200, 'Successfully Login', null);
     return;
   } catch (error) {
-    logData = {...logData, status: 'ERROR', status_message: 'Internal server error'};
+    logData = { ...logData, status: 'ERROR', status_message: 'Internal server error' };
     await createLogService(logData);
 
     const errorMessage = error instanceof Error ? error.message : 'Internal server error';
@@ -102,7 +114,15 @@
 };
 
 export const logoutController = async (_req: Request, res: Response): Promise<void> => {
-  let logData: LogRequestSchema = {ip: _req.ip || 'unknown', access_token: _req.cookies['accessToken'], method: _req.method as 'GET' | 'POST' | 'PUT' | 'DELETE', endpoint: _req.originalUrl, payload: _req.body, status: '' as 'SUCCESS' | 'ERROR', status_message: ''};
+  let logData: LogRequestSchema = {
+    ip: _req.ip || 'unknown',
+    access_token: _req.cookies['accessToken'],
+    method: _req.method as 'GET' | 'POST' | 'PUT' | 'DELETE',
+    endpoint: _req.originalUrl,
+    payload: _req.body,
+    status: '' as 'SUCCESS' | 'ERROR',
+    status_message: '',
+  };
   try {
     res.clearCookie('accessToken', {
       httpOnly: true,
@@ -118,13 +138,13 @@
       sameSite: 'none',
     });
 
-    logData = {...logData, status: 'SUCCESS', status_message: 'Successfully logged out'};
-    await createLogService(logData);
-    
+    logData = { ...logData, status: 'SUCCESS', status_message: 'Successfully logged out' };
+    await createLogService(logData);
+
     ResponseHelper(res, 'success', 204, 'Successfully logged out', null);
     return;
   } catch (error) {
-    logData = {...logData, status: 'ERROR', status_message: 'Internal server error'};
+    logData = { ...logData, status: 'ERROR', status_message: 'Internal server error' };
     await createLogService(logData);
 
     const errorMessage = error instanceof Error ? error.message : 'Internal server error';
@@ -134,13 +154,25 @@
 };
 
 export const refreshTokenController = async (req: Request, res: Response): Promise<void> => {
-  let logData: LogRequestSchema = {ip: req.ip || 'unknown', access_token: req.cookies['accessToken'], method: req.method as 'GET' | 'POST' | 'PUT' | 'DELETE', endpoint: req.originalUrl, payload: req.body, status: '' as 'SUCCESS' | 'ERROR', status_message: ''};
+  let logData: LogRequestSchema = {
+    ip: req.ip || 'unknown',
+    access_token: req.cookies['accessToken'],
+    method: req.method as 'GET' | 'POST' | 'PUT' | 'DELETE',
+    endpoint: req.originalUrl,
+    payload: req.body,
+    status: '' as 'SUCCESS' | 'ERROR',
+    status_message: '',
+  };
   try {
     console.log('Masuk ke refresh token controller');
     const refreshToken = req.cookies['refreshToken'];
 
     if (!refreshToken) {
-      logData = {...logData, status: 'ERROR', status_message: 'Access denied. Please log in first'};
+      logData = {
+        ...logData,
+        status: 'ERROR',
+        status_message: 'Access denied. Please log in first',
+      };
       await createLogService(logData);
 
       ResponseHelper(res, 'error', 401, 'Access denied. Please log in first', null);
@@ -157,13 +189,18 @@
       sameSite: 'strict',
     });
 
-    logData = {...logData, access_token: newAccessToken, status: 'SUCCESS', status_message: 'Data succesfully updated'};
-    await createLogService(logData);
-    
+    logData = {
+      ...logData,
+      access_token: newAccessToken,
+      status: 'SUCCESS',
+      status_message: 'Data succesfully updated',
+    };
+    await createLogService(logData);
+
     ResponseHelper(res, 'success', 200, 'Data Successfully updated', null);
     return;
   } catch (error) {
-    logData = {...logData, status: 'ERROR', status_message: 'Internal server error'};
+    logData = { ...logData, status: 'ERROR', status_message: 'Internal server error' };
     await createLogService(logData);
 
     const errorMessage = error instanceof Error ? error.message : 'Internal server error';
@@ -188,25 +225,33 @@
 };
 
 export const getAllUserController = async (_req: Request, res: Response): Promise<void> => {
-  let logData: LogRequestSchema = {ip: _req.ip || 'unknown', access_token: _req.cookies['accessToken'], method: _req.method as 'GET' | 'POST' | 'PUT' | 'DELETE', endpoint: _req.originalUrl, payload: _req.body, status: '' as 'SUCCESS' | 'ERROR', status_message: ''};
+  let logData: LogRequestSchema = {
+    ip: _req.ip || 'unknown',
+    access_token: _req.cookies['accessToken'],
+    method: _req.method as 'GET' | 'POST' | 'PUT' | 'DELETE',
+    endpoint: _req.originalUrl,
+    payload: _req.body,
+    status: '' as 'SUCCESS' | 'ERROR',
+    status_message: '',
+  };
   try {
     const users = await getAllUserService();
 
     if (users.length === 0) {
-      logData = {...logData, status: 'SUCCESS', status_message: 'No content to display'};
+      logData = { ...logData, status: 'SUCCESS', status_message: 'No content to display' };
       await createLogService(logData);
 
       ResponseHelper(res, 'success', 404, 'Data not found', null);
       return;
     }
 
-    logData = {...logData, status: 'SUCCESS', status_message: 'Data successfully retrieved'};
+    logData = { ...logData, status: 'SUCCESS', status_message: 'Data successfully retrieved' };
     await createLogService(logData);
 
     ResponseHelper(res, 'success', 200, 'Data successfully retrieved', users);
     return;
   } catch (error) {
-    logData = {...logData, status: 'ERROR', status_message: 'Internal server error'};
+    logData = { ...logData, status: 'ERROR', status_message: 'Internal server error' };
     await createLogService(logData);
 
     const errorMessage = error instanceof Error ? error.message : 'Internal server error';
@@ -216,12 +261,20 @@
 };
 
 export const getUserByIdController = async (req: Request, res: Response): Promise<void> => {
-  let logData: LogRequestSchema = {ip: req.ip || 'unknown', access_token: req.cookies['accessToken'], method: req.method as 'GET' | 'POST' | 'PUT' | 'DELETE', endpoint: req.originalUrl, payload: req.body, status: '' as 'SUCCESS' | 'ERROR', status_message: ''};
+  let logData: LogRequestSchema = {
+    ip: req.ip || 'unknown',
+    access_token: req.cookies['accessToken'],
+    method: req.method as 'GET' | 'POST' | 'PUT' | 'DELETE',
+    endpoint: req.originalUrl,
+    payload: req.body,
+    status: '' as 'SUCCESS' | 'ERROR',
+    status_message: '',
+  };
   try {
     const userId = req.params.id;
 
     if (!userId) {
-      logData = {...logData, status: 'ERROR', status_message: 'Invalid parameters'};
+      logData = { ...logData, status: 'ERROR', status_message: 'Invalid parameters' };
       await createLogService(logData);
 
       ResponseHelper(res, 'error', 400, 'Invalid parameters', null);
@@ -231,20 +284,20 @@
     const user = await getUserByIdService(userId);
 
     if (!user) {
-      logData = {...logData, status: 'ERROR', status_message: 'No content to display'};
+      logData = { ...logData, status: 'ERROR', status_message: 'No content to display' };
       await createLogService(logData);
 
       ResponseHelper(res, 'error', 404, 'Data not found', null);
       return;
     }
 
-    logData = {...logData, status: 'SUCCESS', status_message: 'Data successfully retrieved'};
+    logData = { ...logData, status: 'SUCCESS', status_message: 'Data successfully retrieved' };
     await createLogService(logData);
 
     ResponseHelper(res, 'success', 200, 'Data successfully retrieved', user);
     return;
   } catch (error) {
-    logData = {...logData, status: 'ERROR', status_message: 'Internal server error'};
+    logData = { ...logData, status: 'ERROR', status_message: 'Internal server error' };
     await createLogService(logData);
 
     const errorMessage = error instanceof Error ? error.message : 'Internal server error';
@@ -254,12 +307,20 @@
 };
 
 export const editUserByIdController = async (req: Request, res: Response): Promise<void> => {
-  let logData: LogRequestSchema = {ip: req.ip || 'unknown', access_token: req.cookies['accessToken'], method: req.method as 'GET' | 'POST' | 'PUT' | 'DELETE', endpoint: req.originalUrl, payload: req.body, status: '' as 'SUCCESS' | 'ERROR', status_message: ''};
+  let logData: LogRequestSchema = {
+    ip: req.ip || 'unknown',
+    access_token: req.cookies['accessToken'],
+    method: req.method as 'GET' | 'POST' | 'PUT' | 'DELETE',
+    endpoint: req.originalUrl,
+    payload: req.body,
+    status: '' as 'SUCCESS' | 'ERROR',
+    status_message: '',
+  };
   try {
     const userId = req.params.id;
 
     if (!userId) {
-      logData = {...logData, status: 'ERROR', status_message: 'Invalid parameters'};
+      logData = { ...logData, status: 'ERROR', status_message: 'Invalid parameters' };
       await createLogService(logData);
 
       ResponseHelper(res, 'error', 400, 'Invalid parameters', null);
@@ -269,9 +330,9 @@
     const validate = await userRequestSchema.safeParseAsync(req.body);
 
     if (!validate.success) {
-      logData = {...logData, status: 'ERROR', status_message: 'Invalid parameters'};
-      await createLogService(logData);
-      
+      logData = { ...logData, status: 'ERROR', status_message: 'Invalid parameters' };
+      await createLogService(logData);
+
       const parsed = parseZodError(validate.error);
       ResponseHelper(res, 'error', 400, 'Invalid parameters', parsed);
       return;
@@ -280,20 +341,20 @@
     const updatedUser = await editUserByIdService(userId, validate.data);
 
     if (!updatedUser) {
-      logData = {...logData, status: 'SUCCESS', status_message: 'No content to display'};
-      await createLogService(logData);
-            
+      logData = { ...logData, status: 'SUCCESS', status_message: 'No content to display' };
+      await createLogService(logData);
+
       ResponseHelper(res, 'success', 404, 'No content to display', null);
       return;
     }
 
-    logData = {...logData, status: 'SUCCESS', status_message: 'Data successfully updated'};
+    logData = { ...logData, status: 'SUCCESS', status_message: 'Data successfully updated' };
     await createLogService(logData);
 
     ResponseHelper(res, 'success', 200, 'Data Successfully updated', updatedUser);
     return;
   } catch (error) {
-    logData = {...logData, status: 'ERROR', status_message: 'Internal server error'};
+    logData = { ...logData, status: 'ERROR', status_message: 'Internal server error' };
     await createLogService(logData);
 
     const errorMessage = error instanceof Error ? error.message : 'Internal server error';
