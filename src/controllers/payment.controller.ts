--- conflicted
+++ resolved
@@ -6,12 +6,7 @@
   getPaymentByClientService,
   getPaymentByIdService,
   editPaymentService,
-<<<<<<< HEAD
   deletePaymentByIdService,
-  updatePaymentProofOfTransferService,
-=======
-  deletePaymentByIdService
->>>>>>> b8940790
   // restorePaymentService,
 } from '@services/payment.service';
 import { parseZodError } from '@utils/ResponseHelper';
@@ -130,13 +125,8 @@
       return;
     }
 
-<<<<<<< HEAD
-    const payment = await deletePaymentByIdService(payment_id);
+    await deletePaymentByIdService(payment_id);
     res.status(201).json({ message: 'Payment berhasil dihapus' });
-=======
-    await deletePaymentByIdService(payment_id);
-    res.status(201).json({ message: "Payment berhasil dihapus" });
->>>>>>> b8940790
   } catch (error) {
     const errorMessage = error instanceof Error ? error.message : 'Terjadi kesalahan server';
     res.status(500).json({ error: errorMessage });
