--- conflicted
+++ resolved
@@ -7,10 +7,7 @@
   getPaymentByIdService,
   editPaymentService,
   deletePaymentByIdService,
-<<<<<<< HEAD
-=======
   getProofPaymentService
->>>>>>> c5b3b854
   // restorePaymentService,
 } from '@services/payment.service';
 import { parseZodError, ResponseHelper } from '@utils/ResponseHelper';
@@ -26,7 +23,7 @@
     // Parse from multipart/form-data
     if (req.body.amount_paid && typeof req.body.amount_paid !== 'number') {
       req.body.amount_paid = parseFloat(req.body.amount_paid);
-    }
+    } 
 
     if (!req.body.proof_of_transfer && req.file) {
       req.body.proof_of_transfer = `payment/upload/${req.file.filename}`;
@@ -181,7 +178,7 @@
     // Parse from multipart/form-data
     if (req.body.amount_paid && typeof req.body.amount_paid !== 'number') {
       req.body.amount_paid = parseFloat(req.body.amount_paid);
-    }
+    } 
 
     const validate = await paymentUpdateRequestSchema.safeParseAsync(req.body);
 
@@ -231,15 +228,11 @@
     }
 
     await deletePaymentByIdService(payment_id);
-<<<<<<< HEAD
-    res.status(201).json({ message: 'Payment berhasil dihapus' });
-=======
     
     logData = { ...logData, status: 'SUCCESS', status_message: 'Data successfully deleted' };
     await createLogService(logData);
 
     return ResponseHelper(res, 'success', 204,  'Data successfully deleted', null);
->>>>>>> c5b3b854
   } catch (error) {
     if (error instanceof ZodError) {
       logData = { ...logData, status: 'ERROR', status_message: 'Invalid parameters' };
