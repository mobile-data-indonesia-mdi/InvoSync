--- conflicted
+++ resolved
@@ -2,11 +2,7 @@
 
 import {
   invoiceWithDetailsRequestSchema,
-<<<<<<< HEAD
-  type InvoiceUpdateFromPaymentRequestSchema,
   type InvoiceWithDetailsUpdate,
-=======
->>>>>>> 70473c23
 } from '@models/invoice.model';
 import type { Prisma } from '@prisma/client';
 
@@ -226,7 +222,10 @@
 };
 
 // Helper to update amount paid in invoice
-export const updateInvoiceAmountPaidService = async (tx: Prisma.TransactionClient, invoiceId: string) => {
+export const updateInvoiceAmountPaidService = async (
+  tx: Prisma.TransactionClient,
+  invoiceId: string,
+) => {
   const payments = await tx.payment.findMany({
     where: { invoice_id: invoiceId, voided_at: null },
     select: { amount_paid: true },
@@ -242,7 +241,10 @@
 };
 
 // Helper to update payment status in invoice
-export const updateInvoicePaymentStatusService = async (tx: Prisma.TransactionClient, invoiceId: string) => {
+export const updateInvoicePaymentStatusService = async (
+  tx: Prisma.TransactionClient,
+  invoiceId: string,
+) => {
   const invoice = await tx.invoice.findUnique({
     where: { invoice_id: invoiceId },
     select: { total: true, amount_paid: true },
@@ -262,7 +264,8 @@
     paymentStatus = 'partial';
   } else if (invoice.amount_paid === 0) {
     paymentStatus = 'unpaid';
-  } else { // amount_paid < 0
+  } else {
+    // amount_paid < 0
     throw new Error('Invalid payment status');
   }
 
