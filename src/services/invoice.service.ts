--- conflicted
+++ resolved
@@ -75,11 +75,7 @@
           total,
           tax_invoice_number: invoiceData.tax_invoice_number,
           amount_paid: amountPaid,
-<<<<<<< HEAD
-          voidedAt: invoiceData.voided_at,
-=======
-          voided_at: invoiceData.voidedAt,
->>>>>>> 850d6ab8
+          voided_at: invoiceData.voided_at,
           payment_status: paymentStatus,
           client_id: invoiceData.client_id,
         },
@@ -169,15 +165,13 @@
       },
     });
 
-<<<<<<< HEAD
     return deletedInvoice;
-=======
-//     return deletedInvoice;
-//   } catch (error) {
-//     const errorMessage = error instanceof Error ? error.message : 'Terjadi kesalahan server';
-//     throw new Error(errorMessage);
-//   }
-// };
+    // return deletedInvoice;
+  } catch (error) {
+    const errorMessage = error instanceof Error ? error.message : 'Terjadi kesalahan server';
+    throw new Error(errorMessage);
+  }
+};
 
 // Update from Payment
 export const getInvoiceForPaymentService = async (invoice_id: string) => {
@@ -228,7 +222,6 @@
     });
 
     return updatedInvoice;
->>>>>>> 850d6ab8
   } catch (error) {
     const errorMessage = error instanceof Error ? error.message : 'Terjadi kesalahan server';
     throw new Error(errorMessage);
