--- conflicted
+++ resolved
@@ -112,15 +112,10 @@
     const users = await prisma.user.findMany();
 
     //parse jadi public schema
-<<<<<<< HEAD
-    const parsedUsers = users.map(u => userPublicSchema.parse(u));
-    return parsedUsers;
-=======
     // const parsedUsers = users.map(u => userPublicSchema.parse(u));
 
     // return parsedUsers;
     return users;
->>>>>>> 57b602db
   } catch (error) {
     console.error('Error fetching users:', error);
     const errorMessage = error instanceof Error ? error.message : 'Terjadi kesalahan server';
